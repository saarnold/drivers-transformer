--- conflicted
+++ resolved
@@ -95,13 +95,8 @@
 		task.in_base_hook("configure", "
     {
     const double #{s.name}Period = _#{s.name}_period.value();
-<<<<<<< HEAD
-    #{s.idx_name} = #{transformer_name}.registerDataStream< #{stream_data_type}>(
+    #{s.idx_name} = #{transformer_name}.registerDataStream< #{stream_data_type} >(
 		    base::Time::fromSeconds(#{s.name}Period), boost::bind( &#{task.class_name()}Base::#{s.callback_name}, this, _1, _2), #{s.priority}, \"#{s.name}\");
-=======
-    #{s.idx_name} = #{transformer_name}.registerDataStream< #{stream_data_type} >(
-		    base::Time::fromSeconds(#{s.name}Period), boost::bind( &#{task.class_name()}Base::#{s.callback_name}, this, _1, _2));
->>>>>>> 92f3186e
     }
 		")
 
